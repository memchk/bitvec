/** Construct a `BitVec` out of a literal array in source code, like `vec!`.

`bitvec!` can be invoked in a number of ways. It takes the name of an
`Endian` implementation, the name of a `Bits`-implementing primitive, and
zero or more primitives (integer, floating-point, or bool) which are used to
build the bits. Each primitive literal corresponds to one bit, and is
considered to represent `1` if it is any other value than exactly zero.

`bitvec!` can be invoked with no specifiers, an `Endian` specifier, or an
`Endian` and a `Bits` specifier. It cannot be invoked with a `Bits`
specifier but no `Endian` specifier, due to overlap in how those tokens are
matched by the macro system.

Like `vec!`, `bitvec!` supports bit lists `[0, 1, …]` and repetition
markers `[1; n]`.

# All Syntaxes

```rust
# use bitvec::*;
bitvec![BigEndian, u8; 0, 1];
bitvec![LittleEndian, u8; 0, 1,];
bitvec![BigEndian; 0, 1];
bitvec![LittleEndian; 0, 1,];
bitvec![0, 1];
bitvec![0, 1,];
bitvec![BigEndian, u8; 1; 5];
bitvec![LittleEndian; 0; 5];
bitvec![1; 5];
```
**/
#[macro_export]
macro_rules! bitvec {
	//  bitvec![endian, type ; 0, 1, …]
	( $endian:ident , $primitive:ty ; $( $elt:expr ),* ) => {
		bitvec![ __bv_impl__ $endian , $primitive ; $( $elt ),* ]
	};
	//  bitvec![endian, type ; 0, 1, …, ]
	( $endian:ident , $primitive:ty ; $( $elt:expr , )* ) => {
		bitvec![ __bv_impl__ $endian , $primitive ; $( $elt ),* ]
	};

	//  bitvec![endian ; 0, 1, …]
	( $endian:ident ; $( $elt:expr ),* ) => {
		bitvec![ __bv_impl__ $endian , u8 ; $( $elt ),* ]
	};
	//  bitvec![endian ; 0, 1, …, ]
	( $endian:ident ; $( $elt:expr , )* ) => {
		bitvec![ __bv_impl__ $endian , u8 ; $( $elt ),* ]
	};

	//  bitvec![0, 1, …]
	( $( $elt:expr ),* ) => {
		bitvec![ __bv_impl__ BigEndian , u8 ; $($elt),* ]
	};
	//  bitvec![0, 1, …, ]
	( $( $elt:expr , )* ) => {
		bitvec![ __bv_impl__ BigEndian , u8 ; $($elt),* ]
	};

	//  bitvec![endian, type; bit; rep]
	( $endian:ident , $primitive:ty ; $elt:expr ; $rep:expr ) => {
		bitvec![ __bv_impl__ $endian , $primitive ; $elt; $rep ]
	};

	//  bitvec![endian; bit; rep]
	( $endian:ident ; $elt:expr ; $rep:expr ) => {
		bitvec![ __bv_impl__ $endian , u8 ; $elt; $rep ]
	};

	//  bitvec![bit; rep]
	( $elt:expr ; $rep:expr ) => {
		bitvec![ __bv_impl__ BigEndian , u8 ; $elt; $rep ]
	};

<<<<<<< HEAD
/// Build an array of `bool` (one bit per byte) and then build a `BitVec` from
/// that (one bit per bit). I have yet to think of a way to make the source
/// array be binary-compatible with a `BitVec` representation, so the static
/// source is 8x larger than it needs to be.
///
/// I'm sure there is a way, but I don’t think I need to spend the effort yet.
#[doc(hidden)]
#[macro_export]
macro_rules! __bitvec_impl {
	( $end:ident , $prim:ty ; $( $elt:expr ),* ) => {{
=======
	//  Build an array of `bool` (one bit per byte) and then build a `BitVec`
	//  from that (one bit per bit). I have yet to think of a way to make the
	//  source array be binary-compatible with a `BitVec` representation, so the
	//  static source is 8x larger than it needs to be.
	//
	//  I'm sure there is a way, but I don’t think I need to spend the effort
	//  yet.

	( __bv_impl__ $end:ident , $prim:ty ; $( $elt:expr ),* ) => {{
>>>>>>> 13fd3e91
		let init: &[bool] = &[
			$( $elt as u8 > 0 ),*
		];
		$crate :: BitVec ::< $crate :: $end , $prim >:: from(init)
	}};

	( __bv_impl__ $end:ident , $prim:ty ; $elt:expr; $rep:expr ) => {{
		::std::iter::repeat( $elt as u8 > 0 )
			.take( $rep )
			.collect ::< $crate :: BitVec < $crate :: $end , $prim > > ()
	}};
}

#[doc(hidden)]
macro_rules! __bitslice_shift {
	( $( $t:ty ),+ ) => { $(
		#[doc(hidden)]
		impl<E: $crate::Endian, T: $crate::Bits> ::std::ops::ShlAssign< $t >
		for $crate::BitSlice<E, T>
		{
			fn shl_assign(&mut self, shamt: $t ) {
				::std::ops::ShlAssign::<usize>::shl_assign(self, shamt as usize);
			}
		}

		#[doc(hidden)]
		impl<E: $crate::Endian, T: $crate::Bits> ::std::ops::ShrAssign< $t >
		for $crate::BitSlice<E, T>
		{
			fn shr_assign(&mut self, shamt: $t ) {
				::std::ops::ShrAssign::<usize>::shr_assign(self, shamt as usize);
			}
		}
	)+ };
}

#[doc(hidden)]
macro_rules! __bitvec_shift {
	( $( $t:ty ),+ ) => { $(
		#[doc(hidden)]
		impl<E: $crate::Endian, T: $crate::Bits> ::std::ops::Shl< $t >
		for $crate::BitVec<E, T>
		{
			type Output = <Self as ::std::ops::Shl<usize>>::Output;

			fn shl(self, shamt: $t ) -> Self::Output {
				::std::ops::Shl::<usize>::shl(self, shamt as usize)
			}
		}

		#[doc(hidden)]
		impl<E: $crate::Endian, T: $crate::Bits> ::std::ops::ShlAssign< $t >
		for $crate::BitVec<E, T>
		{
			fn shl_assign(&mut self, shamt: $t ) {
				::std::ops::ShlAssign::<usize>::shl_assign(self, shamt as usize)
			}
		}

		#[doc(hidden)]
		impl<E: $crate::Endian, T: $crate::Bits> ::std::ops::Shr< $t >
		for $crate::BitVec<E, T>
		{
			type Output = <Self as ::std::ops::Shr<usize>>::Output;

			fn shr(self, shamt: $t ) -> Self::Output {
				::std::ops::Shr::<usize>::shr(self, shamt as usize)
			}
		}

		#[doc(hidden)]
		impl<E: $crate::Endian, T: $crate::Bits> ::std::ops::ShrAssign< $t >
		for $crate::BitVec<E, T>
		{
			fn shr_assign(&mut self, shamt: $t ) {
				::std::ops::ShrAssign::<usize>::shr_assign(self, shamt as usize)
			}
		}
	)+ };
}

#[cfg(test)]
mod tests {
	#[allow(unused_imports)]
	use crate::{
		BigEndian,
		LittleEndian,
	};

	#[test]
	fn compile_macros() {
		bitvec![0, 1];
		bitvec![BigEndian; 0, 1];
		bitvec![LittleEndian; 0, 1];
		bitvec![BigEndian, u8; 0, 1];
		bitvec![LittleEndian, u8; 0, 1];
		bitvec![BigEndian, u16; 0, 1];
		bitvec![LittleEndian, u16; 0, 1];
		bitvec![BigEndian, u32; 0, 1];
		bitvec![LittleEndian, u32; 0, 1];
		bitvec![BigEndian, u64; 0, 1];
		bitvec![LittleEndian, u64; 0, 1];

		bitvec![1; 70];
		bitvec![BigEndian; 0; 70];
		bitvec![LittleEndian; 1; 70];
		bitvec![BigEndian, u8; 0; 70];
		bitvec![LittleEndian, u8; 1; 70];
		bitvec![BigEndian, u16; 0; 70];
		bitvec![LittleEndian, u16; 1; 70];
		bitvec![BigEndian, u32; 0; 70];
		bitvec![LittleEndian, u32; 1; 70];
		bitvec![BigEndian, u64; 0; 70];
		bitvec![LittleEndian, u64; 1; 70];
	}
}<|MERGE_RESOLUTION|>--- conflicted
+++ resolved
@@ -73,18 +73,6 @@
 		bitvec![ __bv_impl__ BigEndian , u8 ; $elt; $rep ]
 	};
 
-<<<<<<< HEAD
-/// Build an array of `bool` (one bit per byte) and then build a `BitVec` from
-/// that (one bit per bit). I have yet to think of a way to make the source
-/// array be binary-compatible with a `BitVec` representation, so the static
-/// source is 8x larger than it needs to be.
-///
-/// I'm sure there is a way, but I don’t think I need to spend the effort yet.
-#[doc(hidden)]
-#[macro_export]
-macro_rules! __bitvec_impl {
-	( $end:ident , $prim:ty ; $( $elt:expr ),* ) => {{
-=======
 	//  Build an array of `bool` (one bit per byte) and then build a `BitVec`
 	//  from that (one bit per bit). I have yet to think of a way to make the
 	//  source array be binary-compatible with a `BitVec` representation, so the
@@ -94,7 +82,6 @@
 	//  yet.
 
 	( __bv_impl__ $end:ident , $prim:ty ; $( $elt:expr ),* ) => {{
->>>>>>> 13fd3e91
 		let init: &[bool] = &[
 			$( $elt as u8 > 0 ),*
 		];
